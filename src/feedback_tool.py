--- conflicted
+++ resolved
@@ -1,12 +1,7 @@
 from langchain_openai import ChatOpenAI
 from langchain.tools import tool
 from dotenv import load_dotenv
-<<<<<<< HEAD
-
-load_dotenv(override=True)
-=======
 import os
->>>>>>> 5900c275
 
 # Load environment variables first
 load_dotenv(override=True)
